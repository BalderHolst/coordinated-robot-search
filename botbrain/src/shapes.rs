//! Various shapes

use std::f32::consts::PI;

use emath::Pos2;
use serde::{Deserialize, Serialize};

<<<<<<< HEAD
#[cfg_attr(feature = "bin-msgs", derive(bincode::Encode, bincode::Decode))]
#[derive(Debug, Clone, Serialize, Deserialize, PartialEq)]
// #[serde(untagged)]
=======
#[derive(Debug, Clone, Serialize, Deserialize)]
#[serde(untagged)] // FIX: Figure out why this crashes in ros_agent
>>>>>>> 8b59f109
pub enum Shape {
    Circle(Circle),
    Cone(Cone),
    WideLine(WideLine),
    Line(Line),
}

impl Shape {
    pub fn area(&self) -> f32 {
        match self {
            Shape::Circle(circle) => PI * circle.radius.powi(2),
            Shape::Cone(cone) => PI * cone.radius.powi(2) * (cone.fov / 360.0),
            Shape::WideLine(wline) => wline.width * wline.line.length(),
            Shape::Line(line) => line.length(),
        }
    }
}

#[cfg_attr(feature = "bin-msgs", repr(C))]
#[cfg_attr(feature = "bin-msgs", derive(bytemuck::Pod, bytemuck::Zeroable))]
#[derive(Debug, Clone, Copy, Default, PartialEq, Serialize, Deserialize)]
pub struct Circle {
    pub center: Pos2,
    pub radius: f32,
}

#[cfg_attr(feature = "bin-msgs", repr(C))]
#[cfg_attr(feature = "bin-msgs", derive(bytemuck::Pod, bytemuck::Zeroable))]
#[derive(Debug, Clone, Copy, Default, PartialEq, Serialize, Deserialize)]
pub struct Cone {
    pub center: Pos2,
    pub radius: f32,
    pub angle: f32,
    pub fov: f32,
}

#[cfg_attr(feature = "bin-msgs", repr(C))]
#[cfg_attr(feature = "bin-msgs", derive(bytemuck::Pod, bytemuck::Zeroable))]
#[derive(Debug, Clone, Copy, Default, PartialEq, Serialize, Deserialize)]
pub struct Line {
    pub start: Pos2,
    pub end: Pos2,
}

impl Line {
    pub fn length(&self) -> f32 {
        (self.end - self.start).length()
    }
}

#[cfg_attr(feature = "bin-msgs", repr(C))]
#[cfg_attr(feature = "bin-msgs", derive(bytemuck::Pod, bytemuck::Zeroable))]
#[derive(Debug, Clone, Copy, Default, PartialEq, Serialize, Deserialize)]
pub struct WideLine {
    pub line: Line,
    pub width: f32,
}

#[cfg(feature = "bin-msgs")]
mod bincode_impls {
    use super::*;
    use bincode::{de::read::Reader, enc::write::Writer};

    macro_rules! impl_bincode {
        ($ty:ident) => {
            impl bincode::Encode for $ty {
                fn encode<E: bincode::enc::Encoder>(
                    &self,
                    encoder: &mut E,
                ) -> Result<(), bincode::error::EncodeError> {
                    encoder.writer().write(bytemuck::bytes_of(self))
                }
            }

            impl bincode::Decode for $ty {
                fn decode<D: bincode::de::Decoder>(
                    decoder: &mut D,
                ) -> Result<Self, bincode::error::DecodeError> {
                    let mut bytes = [0u8; std::mem::size_of::<$ty>()];
                    decoder.reader().read(&mut bytes)?;
                    Ok(*bytemuck::from_bytes(&bytes))
                }
            }

            impl<'de> bincode::BorrowDecode<'de> for $ty {
                fn borrow_decode<D: bincode::de::Decoder>(
                    decoder: &mut D,
                ) -> Result<Self, bincode::error::DecodeError> {
                    let mut bytes = [0u8; std::mem::size_of::<$ty>()];
                    decoder.reader().read(&mut bytes)?;
                    Ok(*bytemuck::from_bytes(&bytes))
                }
            }
        };
    }

    impl_bincode!(Line);
    impl_bincode!(Cone);
    impl_bincode!(Circle);
    impl_bincode!(WideLine);
}<|MERGE_RESOLUTION|>--- conflicted
+++ resolved
@@ -5,14 +5,9 @@
 use emath::Pos2;
 use serde::{Deserialize, Serialize};
 
-<<<<<<< HEAD
 #[cfg_attr(feature = "bin-msgs", derive(bincode::Encode, bincode::Decode))]
 #[derive(Debug, Clone, Serialize, Deserialize, PartialEq)]
-// #[serde(untagged)]
-=======
-#[derive(Debug, Clone, Serialize, Deserialize)]
 #[serde(untagged)] // FIX: Figure out why this crashes in ros_agent
->>>>>>> 8b59f109
 pub enum Shape {
     Circle(Circle),
     Cone(Cone),
