{
    inputs = {
        flake-utils.url = "github:numtide/flake-utils";
        nix-ros-overlay.url = "github:lopsided98/nix-ros-overlay/master";
        nixpkgs.follows = "nix-ros-overlay/nixpkgs";
    };
    outputs = { flake-utils, nixpkgs, ... }@inputs:
<<<<<<< HEAD
=======
        let
            container-name = "robot-search";
            dockerfile = "./Dockerfile";
        in
>>>>>>> c820f577
        flake-utils.lib.eachDefaultSystem (system:
            let
                pkgs = import nixpkgs {
                    inherit system;
                    overlays = [ inputs.nix-ros-overlay.overlays.default ];
                };
                lib = nixpkgs.lib;
            in {
        devShells.default = pkgs.mkShell {
            packages = with pkgs; [
                git
                docker
<<<<<<< HEAD
                colcon
                (with rosPackages.humble; buildEnv {
                    paths = [
                        ros-core
                        rviz2
                    ];
                })
            ];
=======
                python3
                # rosPackages.humble.rclpy

            ] ++ lib.attrsets.mapAttrsToList
                (k: v: pkgs.writeShellScriptBin k v)
                commands;

            LD_LIBRARY_PATH = pkgs.lib.makeLibraryPath (with pkgs; [
                wayland
                libGL
                libxkbcommon
            ]);

            shellHook = ''
                ${commands.help}

                export ROOT="$(pwd)"
                export CONTAINER="${container-name}"
            '';
>>>>>>> c820f577
        };
    });
    nixConfig = {
        extra-substituters = [ "https://ros.cachix.org" ];
        extra-trusted-public-keys = [ "ros.cachix.org-1:dSyZxI8geDCJrwgvCOHDoAfOm5sV1wCPjBkKL+38Rvo=" ];
    };
}<|MERGE_RESOLUTION|>--- conflicted
+++ resolved
@@ -5,26 +5,17 @@
         nixpkgs.follows = "nix-ros-overlay/nixpkgs";
     };
     outputs = { flake-utils, nixpkgs, ... }@inputs:
-<<<<<<< HEAD
-=======
-        let
-            container-name = "robot-search";
-            dockerfile = "./Dockerfile";
-        in
->>>>>>> c820f577
         flake-utils.lib.eachDefaultSystem (system:
             let
                 pkgs = import nixpkgs {
                     inherit system;
                     overlays = [ inputs.nix-ros-overlay.overlays.default ];
                 };
-                lib = nixpkgs.lib;
             in {
         devShells.default = pkgs.mkShell {
             packages = with pkgs; [
                 git
                 docker
-<<<<<<< HEAD
                 colcon
                 (with rosPackages.humble; buildEnv {
                     paths = [
@@ -33,27 +24,6 @@
                     ];
                 })
             ];
-=======
-                python3
-                # rosPackages.humble.rclpy
-
-            ] ++ lib.attrsets.mapAttrsToList
-                (k: v: pkgs.writeShellScriptBin k v)
-                commands;
-
-            LD_LIBRARY_PATH = pkgs.lib.makeLibraryPath (with pkgs; [
-                wayland
-                libGL
-                libxkbcommon
-            ]);
-
-            shellHook = ''
-                ${commands.help}
-
-                export ROOT="$(pwd)"
-                export CONTAINER="${container-name}"
-            '';
->>>>>>> c820f577
         };
     });
     nixConfig = {
